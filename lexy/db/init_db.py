import logging

from sqlalchemy.orm import sessionmaker
from sqlalchemy.orm.session import close_all_sessions
from sqlmodel import SQLModel

from lexy.core.config import settings as app_settings
from lexy.db.sample_data import default_data, sample_docs
from lexy.db.session import sync_engine
from lexy import models  # noqa: make sure all models are imported before initializing DB


logger = logging.getLogger(__name__)
logger.setLevel(logging.INFO)
SyncSessionLocal = sessionmaker(autocommit=False, autoflush=False, bind=sync_engine)

db = SyncSessionLocal()


def add_default_data_to_db(session=db):
    # issue a warning if default seed data already exists in the database

    logger.info("Adding default collections")
    if session.query(models.Collection).count() > 0:
        logger.warning("Collection data already exists - skipping collection data")
    else:
        for c in default_data["collections"]:
            session.add(models.Collection(**c))
        session.commit()

    logger.info("Adding default transformers")
    if session.query(models.Transformer).count() > 0:
        logger.warning("Transformer data already exists - skipping transformer data")
    else:
        for t in default_data["transformers"]:
            session.add(models.Transformer(**t))
        session.commit()

    logger.info("Adding default indexes")
    if session.query(models.Index).count() > 0:
        logger.warning("Index data already exists - skipping index data")
    else:
        for i in default_data["indexes"]:
            session.add(models.Index(**i))
        session.commit()

    logger.info("Adding default bindings")
    if session.query(models.Binding).count() > 0:
        logger.warning("Binding data already exists - skipping binding data")
    else:
        for b in default_data["bindings"]:
            c = session.query(models.Collection).filter(
                models.Collection.collection_name == b["collection_name"]
            ).first()
            if c:
                session.add(models.Binding(**b, collection_id=c.collection_id))
            else:
<<<<<<< HEAD
                logger.warning(f"Collection '{b['collection_name']}' not found for seed binding "
=======
                logger.warning(f"Collection '{b['collection_name']}' not found for binding "
>>>>>>> 99a91182
                               f"'{b['binding_name']}' - skipping binding")
        session.commit()


def add_sample_docs_to_db(session=db):
    # issue a warning if sample documents already exist in the database
    logger.info("Adding sample documents")
    if session.query(models.Document).count() > 0:
        logger.warning("Sample documents already exist - skipping sample documents")
    else:
        # adding sample documents for code collection only - will add sample documents for default collection once
        # the default index and binding are created through appropriate crud endpoints
        for doc in sample_docs["code_collection_sample_docs"]:
            c = session.query(models.Collection).filter(
                models.Collection.collection_name == doc["collection_name"]
            ).first()
            session.add(models.Document(**doc, collection_id=c.collection_id))
        session.commit()


def add_first_superuser_to_db(session=db, settings=app_settings):
    superuser = session.query(models.User).filter(models.User.email == settings.FIRST_SUPERUSER_EMAIL).first()
    if superuser:
        # issue a warning if superuser already exists in the database
        logger.warning("Superuser already exists - skipping superuser")
    else:
        # adding superuser
        session.add(models.User.create(
            email=settings.FIRST_SUPERUSER_EMAIL,
            password=settings.FIRST_SUPERUSER_PASSWORD.get_secret_value(),
            is_superuser=True
        ))
        session.commit()


def init_db(session=db, seed_data=False):
    logger.info(f"Initializing database (seed_data={seed_data})")

    logger.info("Creating tables (SQLModel.metadata.create_all)")
    SQLModel.metadata.create_all(sync_engine)

    # TODO: add data via crud functions instead of directly adding to the session
    if seed_data is True:
        logger.info("Adding superuser")
        add_first_superuser_to_db(session)

        logger.info("Adding default seed data")
        add_default_data_to_db(session)

        logger.info("Adding sample documents")
        add_sample_docs_to_db(session)

    logger.info("Finished initializing database")


def drop_tables(session=db, drop_all=True):
    """ Drop all tables in the database

    WARNING: This will drop all indexes and celery tables too!
    If you get an error, you'll need to initiate IndexManager first.

    Args:
        session: database session
        drop_all: drop all tables, including indexes and celery tables
    """
    logger.info("Dropping tables")
    session.commit()
    session.close_all()
    close_all_sessions()
    if drop_all:
        SQLModel.metadata.reflect(bind=session.bind)
    SQLModel.metadata.drop_all(sync_engine)
    logger.info("Dropped tables")


def reset_db(session=db, drop_all=True):
    logger.info("Resetting database")
    drop_tables(session, drop_all=drop_all)
    init_db(session, seed_data=True)
    logger.info("Finished resetting database")<|MERGE_RESOLUTION|>--- conflicted
+++ resolved
@@ -55,12 +55,8 @@
             if c:
                 session.add(models.Binding(**b, collection_id=c.collection_id))
             else:
-<<<<<<< HEAD
                 logger.warning(f"Collection '{b['collection_name']}' not found for seed binding "
-=======
-                logger.warning(f"Collection '{b['collection_name']}' not found for binding "
->>>>>>> 99a91182
-                               f"'{b['binding_name']}' - skipping binding")
+                               f"- skipping binding")
         session.commit()
 
 
